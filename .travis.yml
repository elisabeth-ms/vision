--- conflicted
+++ resolved
@@ -74,25 +74,23 @@
   - export YARP_DATA_DIRS=$PWD/install/share/roboticslab-vision:$YARP_DATA_DIRS
   - export CMAKE_PREFIX_PATH="$PWD/install/lib/cmake/ROBOTICSLAB_VISION:$CMAKE_PREFIX_PATH"
 
-<<<<<<< HEAD
+  - mkdir -p "$TRAVIS_BUILD_DIR/build/exampleColorRegionDetector" && cd "$_"
+  - cmake "$TRAVIS_BUILD_DIR/examples/cpp/exampleColorRegionDetector" && make
+
+  - mkdir -p "$TRAVIS_BUILD_DIR/build/exampleHaarDetector" && cd "$_"
+  - cmake "$TRAVIS_BUILD_DIR/examples/cpp/exampleHaarDetector" && make
+
   - mkdir -p "$TRAVIS_BUILD_DIR/build/exampleMeshFromCloud" && cd "$_"
   - cmake "$TRAVIS_BUILD_DIR/examples/cpp/exampleMeshFromCloud" && make
 
   - mkdir -p "$TRAVIS_BUILD_DIR/build/exampleMeshFromLiveDepth" && cd "$_"
   - cmake "$TRAVIS_BUILD_DIR/examples/cpp/exampleMeshFromLiveDepth" && make
 
+  - mkdir -p "$TRAVIS_BUILD_DIR/build/exampleRemoteRGBDSensor" && cd "$_"
+  - cmake "$TRAVIS_BUILD_DIR/examples/cpp/exampleRemoteRGBDSensor" && make
+
   - mkdir -p "$TRAVIS_BUILD_DIR/build/exampleSceneReconstructionClient" && cd "$_"
   - cmake "$TRAVIS_BUILD_DIR/examples/cpp/exampleSceneReconstructionClient" && make
-=======
-  - mkdir -p "$TRAVIS_BUILD_DIR/build/exampleColorRegionDetector" && cd "$_"
-  - cmake "$TRAVIS_BUILD_DIR/examples/cpp/exampleColorRegionDetector" && make
-
-  - mkdir -p "$TRAVIS_BUILD_DIR/build/exampleHaarDetector" && cd "$_"
-  - cmake "$TRAVIS_BUILD_DIR/examples/cpp/exampleHaarDetector" && make
-
-  - mkdir -p "$TRAVIS_BUILD_DIR/build/exampleRemoteRGBDSensor" && cd "$_"
-  - cmake "$TRAVIS_BUILD_DIR/examples/cpp/exampleRemoteRGBDSensor" && make
->>>>>>> 83287d1c
 
 script:
   - cd "$TRAVIS_BUILD_DIR/build/tests" && ctest -V
