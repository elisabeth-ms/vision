<<<<<<< HEAD
find_package(OpenCV QUIET)

if(NOT OpenCV_FOUND AND (NOT DEFINED ENABLE_colorRegionDetection OR ENABLE_colorRegionDetection))
    message(WARNING "OpenCV package not found, disabling colorRegionDetection program")
=======
if(NOT DEFINED ENABLE_colorRegionDetection OR ENABLE_colorRegionDetection)
    if(NOT OpenCV_FOUND)
        message(WARNING "OpenCV package not found, disabling colorRegionDetection program")
    endif()

    if(NOT YARP_VERSION_SHORT VERSION_LESS 3)
        message(WARNING "Unsuitable YARP version (>=3), disabling colorRegionDetection program")
    endif()
>>>>>>> 0300ca13
endif()

cmake_dependent_option(ENABLE_colorRegionDetection "Enable/disable colorRegionDetection program" ON
                       "ENABLE_TravisLib;OpenCV_FOUND" OFF)

if(ENABLE_colorRegionDetection)

    include_directories(${OpenCV_INCLUDE_DIRS})

    add_executable(colorRegionDetection main.cpp
                                        ColorRegionDetection.hpp
                                        ColorRegionDetection.cpp
                                        SegmentorThread.hpp
                                        SegmentorThread.cpp)

    target_link_libraries(colorRegionDetection YARP::YARP_OS
                                               YARP::YARP_init
                                               YARP::YARP_dev
                                               YARP::YARP_sig
                                               ${OpenCV_LIBS}
                                               TravisLib)

    install(TARGETS colorRegionDetection
            DESTINATION ${CMAKE_INSTALL_BINDIR})

else()

    set(ENABLE_colorRegionDetection OFF CACHE BOOL "Enable/disable colorRegionDetection program" FORCE)

endif()<|MERGE_RESOLUTION|>--- conflicted
+++ resolved
@@ -1,18 +1,5 @@
-<<<<<<< HEAD
-find_package(OpenCV QUIET)
-
 if(NOT OpenCV_FOUND AND (NOT DEFINED ENABLE_colorRegionDetection OR ENABLE_colorRegionDetection))
     message(WARNING "OpenCV package not found, disabling colorRegionDetection program")
-=======
-if(NOT DEFINED ENABLE_colorRegionDetection OR ENABLE_colorRegionDetection)
-    if(NOT OpenCV_FOUND)
-        message(WARNING "OpenCV package not found, disabling colorRegionDetection program")
-    endif()
-
-    if(NOT YARP_VERSION_SHORT VERSION_LESS 3)
-        message(WARNING "Unsuitable YARP version (>=3), disabling colorRegionDetection program")
-    endif()
->>>>>>> 0300ca13
 endif()
 
 cmake_dependent_option(ENABLE_colorRegionDetection "Enable/disable colorRegionDetection program" ON
