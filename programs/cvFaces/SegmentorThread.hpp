--- conflicted
+++ resolved
@@ -30,12 +30,9 @@
 #define DEFAULT_CY_D          239.5  //
 
 #define DEFAULT_RATE_MS 20
-<<<<<<< HEAD
-=======
 #define DEFAULT_SEE_BOUNDING 3
 #define DEFAULT_THRESHOLD 55
 #define DEFAULT_XMLCASCADE  "haarcascade_frontalface_alt.xml"
->>>>>>> 805a3a40
 
 
 namespace teo
